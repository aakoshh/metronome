--- conflicted
+++ resolved
@@ -14,254 +14,11 @@
     blockColl: KVCollection[N, A#Hash, A#Block],
     blockMetaColl: KVCollection[N, A#Hash, KVTree.NodeMeta[A#Hash]],
     parentToChildrenColl: KVCollection[N, A#Hash, Set[A#Hash]]
-<<<<<<< HEAD
-) {
-  import BlockStorage.BlockMeta
-
-  private implicit val kvn  = KVStore.instance[N]
-  private implicit val kvrn = KVStoreRead.instance[N]
-
-  /** Insert a block into the store, and if the parent still exists,
-    * then add this block to its children.
-    */
-  def put(block: A#Block): KVStore[N, Unit] = {
-    val blockHash = Block[A].blockHash(block)
-    val meta =
-      BlockMeta(Block[A].parentBlockHash(block), Block[A].height(block))
-
-    blockColl.put(blockHash, block) >>
-      blockMetaColl.put(blockHash, meta) >>
-      parentToChildrenColl.alter(meta.parentBlockHash) { maybeChildren =>
-        maybeChildren orElse Set.empty.some map (_ + blockHash)
-      }
-
-  }
-
-  /** Retrieve a block by hash, if it exists. */
-  def get(blockHash: A#Hash): KVStoreRead[N, Option[A#Block]] =
-    blockColl.read(blockHash)
-
-  /** Check whether a block is present in the tree. */
-  def contains(blockHash: A#Hash): KVStoreRead[N, Boolean] =
-    blockMetaColl.read(blockHash).map(_.isDefined)
-
-  /** Check how many children the block has in the tree. */
-  private def childCount(blockHash: A#Hash): KVStoreRead[N, Int] =
-    parentToChildrenColl.read(blockHash).map(_.fold(0)(_.size))
-
-  /** Check whether the parent of the block is present in the tree. */
-  private def hasParent(blockHash: A#Hash): KVStoreRead[N, Boolean] =
-    blockMetaColl.read(blockHash).flatMap {
-      case None       => KVStoreRead[N].pure(false)
-      case Some(meta) => contains(meta.parentBlockHash)
-    }
-
-  private def getParentBlockHash(
-      blockHash: A#Hash
-  ): KVStoreRead[N, Option[A#Hash]] =
-    blockMetaColl.read(blockHash).map(_.map(_.parentBlockHash))
-
-  /** Check whether it's safe to delete a block.
-    *
-    * A block is safe to delete if doing so doesn't break up the tree
-    * into a forest, in which case we may have blocks we cannot reach
-    * by traversal, leaking space.
-    *
-    * This is true if the block has no children,
-    * or it has no parent and at most one child.
-    */
-  private def canDelete(blockHash: A#Hash): KVStoreRead[N, Boolean] =
-    (hasParent(blockHash), childCount(blockHash)).mapN {
-      case (_, 0)     => true
-      case (false, 1) => true
-      case _          => false
-    }
-
-  /** Delete a block by hash, if doing so wouldn't break the tree;
-    * otherwise do nothing.
-    *
-    * Return `true` if block has been deleted, `false` if not.
-    *
-    * If this is not efficent enough, then move the deletion traversal
-    * logic into the this class so it can make sure all the invariants
-    * are maintained, e.g. collect all  hashes that can be safely deleted
-    * and then do so without checks.
-    */
-  def delete(blockHash: A#Hash): KVStore[N, Boolean] =
-    canDelete(blockHash).lift.flatMap { ok =>
-      deleteUnsafe(blockHash).whenA(ok).as(ok)
-    }
-
-  /** Delete a block and remove it from any parent-to-child mapping,
-    * without any checking for the tree structure invariants.
-    */
-  def deleteUnsafe(blockHash: A#Hash): KVStore[N, Unit] = {
-    def deleteIfEmpty(maybeChildren: Option[Set[A#Hash]]) =
-      maybeChildren.filter(_.nonEmpty)
-
-    getParentBlockHash(blockHash).lift.flatMap {
-      case None =>
-        KVStore[N].unit
-      case Some(parentHash) =>
-        parentToChildrenColl.alter(parentHash) { maybeChildren =>
-          deleteIfEmpty(maybeChildren.map(_ - blockHash))
-        }
-    } >>
-      blockColl.delete(blockHash) >>
-      blockMetaColl.delete(blockHash) >>
-      // Keep the association from existing children, until they last one is deleted.
-      parentToChildrenColl.alter(blockHash)(deleteIfEmpty)
-  }
-
-  /** Get the ancestor chain of a block from the root,
-    * including the block itself.
-    *
-    * If the block is not in the tree, the result will be empty,
-    * otherwise `head` will be the root of the block tree,
-    * and `last` will be the block itself.
-    */
-  def getPathFromRoot(blockHash: A#Hash): KVStoreRead[N, List[A#Hash]] = {
-    def loop(
-        blockHash: A#Hash,
-        acc: List[A#Hash]
-    ): KVStoreRead[N, List[A#Hash]] = {
-      getParentBlockHash(blockHash).flatMap {
-        case None =>
-          // This block doesn't exist in the tree, so our ancestry is whatever we collected so far.
-          KVStoreRead[N].pure(acc)
-
-        case Some(parentHash) =>
-          // So at least `blockHash` exists in the tree.
-          loop(parentHash, blockHash :: acc)
-      }
-    }
-    loop(blockHash, Nil)
-  }
-
-  /** Get the ancestor chain between two hashes in the chain, if there is one.
-    *
-    * If either of the blocks are not in the tree, or there's no path between them,
-    * return an empty list. This can happen if we have already pruned away the ancestry as well.
-    */
-  def getPathFromAncestor(
-      ancestorBlockHash: A#Hash,
-      descendantBlockHash: A#Hash
-  ): KVStoreRead[N, List[A#Hash]] = {
-    def loop(
-        blockHash: A#Hash,
-        acc: List[A#Hash],
-        maxDistance: Long
-    ): KVStoreRead[N, List[A#Hash]] = {
-      if (blockHash == ancestorBlockHash) {
-        KVStoreRead[N].pure(blockHash :: acc)
-      } else if (maxDistance <= 0) {
-        KVStoreRead[N].pure(Nil)
-      } else {
-        blockMetaColl.read(blockHash).flatMap {
-          case None =>
-            KVStoreRead[N].pure(Nil)
-          case Some(meta) =>
-            loop(meta.parentBlockHash, blockHash :: acc, maxDistance - 1)
-        }
-      }
-    }
-
-    (
-      blockMetaColl.read(ancestorBlockHash),
-      blockMetaColl.read(descendantBlockHash)
-    ).mapN((_, _))
-      .flatMap {
-        case (Some(ameta), Some(dmeta)) =>
-          loop(
-            descendantBlockHash,
-            Nil,
-            maxDistance = dmeta.height - ameta.height
-          )
-        case _ => KVStoreRead[N].pure(Nil)
-      }
-  }
-
-  /** Collect all descendants of a block,
-    * including the block itself.
-    *
-    * The result will start with the blocks furthest away,
-    * so it should be safe to delete them in the same order;
-    * `last` will be the block itself.
-    *
-    * The `skip` parameter can be used to avoid traversing
-    * branches that we want to keep during deletion.
-    */
-  def getDescendants(
-      blockHash: A#Hash,
-      skip: Set[A#Hash] = Set.empty
-  ): KVStoreRead[N, List[A#Hash]] = {
-    // BFS traversal.
-    def loop(
-        queue: Queue[A#Hash],
-        acc: List[A#Hash]
-    ): KVStoreRead[N, List[A#Hash]] = {
-      queue.dequeueOption match {
-        case None =>
-          KVStoreRead[N].pure(acc)
-
-        case Some((blockHash, queue)) if skip(blockHash) =>
-          loop(queue, acc)
-
-        case Some((blockHash, queue)) =>
-          parentToChildrenColl.read(blockHash).flatMap {
-            case None =>
-              // Since we're not inserting an empty child set,
-              // we can't tell here if the block exists or not.
-              loop(queue, blockHash :: acc)
-            case Some(children) =>
-              loop(queue ++ children, blockHash :: acc)
-          }
-      }
-    }
-
-    loop(Queue(blockHash), Nil).flatMap {
-      case result @ List(`blockHash`) =>
-        result.filterA(contains)
-      case result =>
-        KVStoreRead[N].pure(result)
-    }
-  }
-
-  /** Delete all blocks which are not descendants of a given block,
-    * making it the new root.
-    *
-    * Return the list of deleted block hashes.
-    */
-  def pruneNonDescendants(blockHash: A#Hash): KVStore[N, List[A#Hash]] =
-    getPathFromRoot(blockHash).lift.flatMap {
-      case Nil =>
-        KVStore[N].pure(Nil)
-
-      case path @ (rootHash :: _) =>
-        // The safe order to delete blocks would be to go down the main chain
-        // from the root, delete each non-mainchain child, then the parent,
-        // then descend on the main chain until we hit `blockHash`.
-
-        // A similar effect can be achieved by collecting all descendants
-        // of the root, then deleting everything that isn't on the main chain,
-        // from the children towards the root, and finally the main chain itself,
-        // going from the root towards the children.
-        val isMainChain = path.toSet
-
-        for {
-          deleteables <- getDescendants(rootHash, skip = Set(blockHash)).lift
-          _           <- deleteables.filterNot(isMainChain).traverse(deleteUnsafe(_))
-          _           <- path.init.traverse(deleteUnsafe(_))
-        } yield deleteables
-    }
-}
-=======
 ) extends KVTree[N, A#Hash, A#Block](
       blockColl,
       blockMetaColl,
       parentToChildrenColl
     )(BlockStorage.node[A])
->>>>>>> d0562c9e
 
 object BlockStorage {
   implicit def node[A <: Agreement: Block]: KVTree.Node[A#Hash, A#Block] =
